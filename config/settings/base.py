--- conflicted
+++ resolved
@@ -365,13 +365,9 @@
 # Some external libraries, as PDF Shift, need access to static files
 # but they can't access them when working locally.
 # Use the staging domain name when this case arises.
-<<<<<<< HEAD
 ITOU_STAGING_DN = "staging.inclusion.beta.gouv.fr"
 
 # Approvals
 # ------------------------------------------------------------------------------
 # Approval numbering prefix can be different for non-production envs
-ASP_ITOU_PREFIX = "99999"
-=======
-ITOU_STAGING_DN = "staging.inclusion.beta.gouv.fr"
->>>>>>> 7f8527e2
+ASP_ITOU_PREFIX = "99999"