# Itou

> Plateforme numérique permettant de simplifier la vie des acteurs de l'inclusion, de renforcer les capacités de coopération, d'innovation et d'accompagnement social et professionnel du secteur et de mieux évaluer l'impact social et les moyens affectés.

## Environnement de développement

### Configuration de l'environnement

    cp config/settings/dev.py.template config/settings/dev.py
    cp envs/dev.env.template envs/dev.env
    cp envs/secrets.env.template envs/secrets.env

Vous pouvez personnaliser la configuration Compose en créant [un fichier `.env`](https://docs.docker.com/compose/env-file/) au même niveau que le fichier `README.md`, puis y configurer les variables d'environnement suivantes :

    DJANGO_PORT_ON_DOCKER_HOST=8000
    POSTGRES_PORT_ON_DOCKER_HOST=5433

### Lancer le serveur de développement

    $ make run

### Peupler la base de données

    $ make populate_db

Les utilisateurs suivants seront créés avec le mot de passe `password`:

- `admin@test.com`
- `job@test.com`
- `prescriber@test.com`
- `siae@test.com`
- `prescriber-solo@test.com`

### Créer un compte admin

    $ make shell_on_django_container
    $ django-admin createsuperuser

### Avant un commit

    $ make style  # Will run black and isort.

Ou utilisez un *pre-commit git hook* que vous pouvez mettre en place de cette manière :

<<<<<<< HEAD
    $ make check_code_quality  # Will run black and pylint.
    
    typo
=======
    $ make setup_git_pre_commit_hook
>>>>>>> 9d95bb7b

## Front-end

> https://getbootstrap.com/docs/4.3/getting-started/introduction/

> https://django-bootstrap4.readthedocs.io/en/latest/index.html

> https://feathericons.com<|MERGE_RESOLUTION|>--- conflicted
+++ resolved
@@ -42,13 +42,7 @@
 
 Ou utilisez un *pre-commit git hook* que vous pouvez mettre en place de cette manière :
 
-<<<<<<< HEAD
-    $ make check_code_quality  # Will run black and pylint.
-    
-    typo
-=======
     $ make setup_git_pre_commit_hook
->>>>>>> 9d95bb7b
 
 ## Front-end
 
